--- conflicted
+++ resolved
@@ -258,15 +258,11 @@
 
 
 
-<<<<<<< HEAD
 ### Version: `3.3.2`
 
-=======
-### Version: `3.2.0`
->>>>>>> 5535bac3
 ### Authors:
   - Aurelien Hess <ahess@vectra.ai>
   - Matt Pieklik  <mp@vectra.ai>
   - Alex Suciu <asuciu@vectra.ai>
   - Brandon Wyatt <bwyatt@vectra.ai>
-  - Bryan Bradford <bbradford@vectra.ai>+  - Bryan Bradford <bbradford@vectra.ai>
