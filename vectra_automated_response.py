--- conflicted
+++ resolved
@@ -73,11 +73,8 @@
     VectraStaticIP,
 )
 
-<<<<<<< HEAD
 version = "3.3.0"
-=======
-version = "3.1.0"
->>>>>>> d6aa04b0
+
 
 
 class CustomAdapter(logging.LoggerAdapter):
