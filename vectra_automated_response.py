--- conflicted
+++ resolved
@@ -75,12 +75,7 @@
     VectraStaticIP,
 )
 
-<<<<<<< HEAD
-version = "3.3.2"
-
-=======
 version = "3.3.3"
->>>>>>> dfd23d00
 
 class CustomAdapter(logging.LoggerAdapter):
     def __init__(self, logger, extra):
@@ -954,30 +949,13 @@
 
     def _set_rux_tokens(self):
         try:
-<<<<<<< HEAD
-            rux_tokens = (
-                json.dumps(
-=======
             rux_tokens = json.dumps(
->>>>>>> dfd23d00
                     {
                         "_access": self._access,
                         "_refresh": self._refresh,
                         "_accessTime": self._accessTime,
                         "_refreshTime": self._refreshTime,
                     }
-<<<<<<< HEAD
-                ),
-            )
-            # Windows Keyring can only store 1280 characters in the password.
-            if platform.system == "Windows":
-                i = 0
-                while i < int(math.ceil(len(rux_tokens) / 1280)):
-                    keyring.set_password(
-                        self.base_url,
-                        f"rux_tokens-{i}",
-                        rux_tokens[1280 * i : 1280 * (i + 1)],
-=======
                 )
             # Windows Keyring can only store 1280 characters in the password.
             if platform.system() == "Windows":
@@ -988,7 +966,6 @@
                         self.base_url,
                         f"rux_tokens-{i}",
                         rux_tokens[windows_limit * i : windows_limit * (i + 1)],
->>>>>>> dfd23d00
                     )
                     i += 1
 
