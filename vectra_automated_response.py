import argparse
import importlib
import ipaddress
import json
import logging
import logging.config
import os
import re
import smtplib
import socket
import ssl
import sys
import time
import warnings
from datetime import datetime, timedelta
from logging.handlers import SysLogHandler
from multiprocessing import Process
from typing import Dict, Optional

import custom_log
import requests
from common import _get_password
from config import (
    BLOCK_ACCOUNT_DETECTION_TYPES,
    BLOCK_ACCOUNT_DETECTION_TYPES_MIN_TC_SCORE,
    BLOCK_ACCOUNT_GROUP_NAME,
    BLOCK_ACCOUNT_TAG,
    BLOCK_ACCOUNT_THREAT_CERTAINTY,
    BLOCK_ACCOUNT_URGENCY,
    BLOCK_DAYS,
    BLOCK_END_TIME,
    BLOCK_HOST_DETECTION_TYPES,
    BLOCK_HOST_DETECTION_TYPES_MIN_TC_SCORE,
    BLOCK_HOST_GROUP_NAME,
    BLOCK_HOST_TAG,
    BLOCK_HOST_THREAT_CERTAINTY,
    BLOCK_HOST_URGENCY,
    BLOCK_START_TIME,
    COGNITO_URL,
    DST_EMAIL,
    EXPLICIT_UNBLOCK,
    EXTERNAL_BLOCK_DETECTION_TAG,
    EXTERNAL_BLOCK_DETECTION_TYPES,
    EXTERNAL_BLOCK_HOST_TC,
    EXTERNAL_UNBLOCK_DETECTION_TAG,
    NO_BLOCK_ACCOUNT_GROUP_NAME,
    NO_BLOCK_HOST_GROUP_NAME,
    SEND_EMAIL,
    SEND_SYSLOG,
    SLEEP_MINUTES,
    SMTP_AUTH,
    SMTP_PORT,
    SMTP_SERVER,
    SMTP_USER,
    SRC_EMAIL,
    STATIC_BLOCK_DESTINATION_IPS,
    SYSLOG_FORMAT,
    SYSLOG_PORT,
    SYSLOG_PROTO,
    SYSLOG_SERVER,
    THIRD_PARTY_CLIENTS,
<<<<<<< HEAD
=======
    UNBLOCK_ACCOUNT_TAG,
    UNBLOCK_HOST_TAG,
>>>>>>> 6ac53c5c
)
from keyrings.alt import file
from requests import HTTPError
from requests.packages.urllib3.exceptions import InsecureRequestWarning
from vectra_automated_response_consts import (
    VectraAccount,
    VectraDetection,
    VectraHost,
    VectraStaticIP,
)

import keyring
from vat.platform import ClientV3_latest
from vat.vectra import ClientV2_latest

requests.packages.urllib3.disable_warnings(InsecureRequestWarning)
warnings.filterwarnings("ignore", ".*", PendingDeprecationWarning)

version = "3.0.0"


class CustomAdapter(logging.LoggerAdapter):
    def __init__(self, logger, extra):
        super().__init__(logger, extra)

    def process(self, record):
        record.brain = self.brain
        return True


def namestr(obj, namespace):
    return [name for name in namespace if namespace[name] is obj]


class TypeException(TypeError):
    def __init__(self, imported_list, val):
        logger.error(f"{imported_list} is not of {val}.")


clients = {}
for client in os.listdir(
    f"{os.path.dirname(os.path.realpath(__file__))}/third_party_clients"
):
    if client not in [
        "__init__.py",
        "__pycache__",
        ".DS_Store",
        "README.md",
        "third_party_interface.py",
    ]:
        tpc = [
            x
            for x in os.listdir(
                f"{os.path.dirname(os.path.realpath(__file__))}/third_party_clients/{client}"
            )
            if not x.startswith("__") and x.endswith(".py") and "config" not in x
        ]
        if tpc != []:
            clients[client] = tpc[0].split(".")[0]

Third_Party_Clients = []

for client in THIRD_PARTY_CLIENTS:
    if not isinstance(THIRD_PARTY_CLIENTS, list):
        break
    if client in clients:
        module_name = f"third_party_clients.{client}.{clients[client]}"
        Third_Party_Client = importlib.import_module(module_name)
        Third_Party_Clients.append(Third_Party_Client)
    elif client in clients.values():
        key = next(key for key, value in clients.items() if value == client)
        module_name = f"third_party_clients.{key}.{client}"
        Third_Party_Client = importlib.import_module(module_name)
        Third_Party_Clients.append(Third_Party_Client)
    else:
        print(f"The configured third party client - {client} - is not supported.")

if not Third_Party_Clients:
    print("No supported clients were configured.")
    sys.exit()

HostDict = Dict[str, VectraHost]
AccountDict = Dict[str, VectraAccount]
DetectionDict = Dict[str, VectraDetection]

URL = "portal.vectra.ai"


def log_conf():
    logging.basicConfig(
        format="%(asctime)s:%(levelname)s:%(name)s: %(message)s",
        encoding="utf-8",
        level=logging.DEBUG,
        datefmt="%Y-%m-%d %H:%M:%S",
    )


class HTTPException(Exception):
    def __init__(self, response):
        """
        Custom exception class to report possible API errors.
        The body is constructed by extracting the API error code from the requests.Response object.

        Args:
            response (requests.Response): The response object from the API request.
        """
        try:
            error_data = response.json()
            if "detail" in error_data:
                detail = error_data["detail"]
            elif "errors" in error_data:
                detail = error_data["errors"][0]["title"]
            elif "_meta" in error_data:
                detail = error_data["_meta"]["message"]
            else:
                detail = response.content
        except Exception:
            detail = response.content

        body = f"Status code: {response.status_code} - {detail}"
        super().__init__(body)


class VectraClient:
    def get_account_by_uid(self, uid: str) -> list:
        """
        Searches for accounts by account UID

        :param uid: UID of account to search for
        :return: list of raw account objects
        """
        params = {"uid": uid}
        response = requests.get(
            f"{self.url}/accounts",
            headers=self.headers,
            params=params,
            verify=self.verify,
        )
        if response.ok:
            return response.json().get("results", [])
        else:
            self.logger.error(f"Unable to get accounts: {response.content}")
            return []

    def get_hosts_in_group(self, group_name: str) -> HostDict:
        """
        Get a dictionary of all hosts present in a group.

        :param group_name: Name of the group for which to return the hosts
        :return: A dictionary of hosts present in the specified group
        :rtype: HostDict
        """
        hosts = {}
        try:
            groups = self.get_all_groups(name=group_name, type="host")
            for page in groups:
                for group in page.json()["results"]:
                    if group["name"] == group_name:
                        for member in group["members"]:
                            host_id = member["id"]
                            if host_id not in hosts:
                                host_info = self.get_host_by_id(host_id=host_id).json()
                                hosts[host_id] = VectraHost(host_info)
            return hosts
        except KeyError:
            raise HTTPError(page.text)

    def get_accounts_in_group(self, group_name: str) -> AccountDict:
        """
        Get a dictionary of all account present in a group.
        :param group_name: name of the group for which to return the hosts
        :rtype: AccountDict
        """
        accounts = {}
        group_list = []
        r = self.get_all_groups(name=group_name, type="account")
        try:
            for page in r:
                for group in page.json()["results"]:
                    if group["name"] == group_name:
                        group_list.append(group)
                for group in group_list:
                    for member in group["members"]:
                        account_list = self.get_account_by_uid(uid=member["uid"])
                        for account in account_list:
                            if account["id"] not in accounts:
                                accounts[account["id"]] = VectraAccount(account)
            return accounts
        except KeyError:
            raise HTTPError(page.text)

    def get_scored_hosts(self, tc_tuple, urgency_score) -> HostDict:
        """
        Get a dictionary of all hosts above given threat/certainty threshold
        :param t_score_gte: threat score threshold
        :param c_score_gte: certainty score threshold
        :param urgency_score: urgency score threshold for V3 only
        :rtype: HostDict
        """
        hosts = {}
        if tc_tuple is not None:
            try:
                t_score_gte, condition, c_score_gte = tc_tuple
                if not isinstance(t_score_gte, int) and isinstance(c_score_gte, int):
                    raise ValueError
                if condition not in ["and", "or"]:
                    raise ValueError
            except ValueError:
                self.logger.error(
                    "Invalid Threat/Certainty tuple provided in the BLOCK_HOST_THREAT_CERTAINTY parameter"
                )
                exit(99)

            if condition == "and":
                r = self.get_all_hosts(
                    t_score_gte=t_score_gte,
                    c_score_gte=c_score_gte,
                )
                for page in r:
                    if page.status_code not in [200, 201, 204]:
                        raise HTTPException(page)
                    for host in page.json().get("results", []):
                        hosts[host["id"]] = VectraHost(host)
            else:
                r = self.get_all_hosts(t_score_gte=t_score_gte)
                for page in r:
                    if page.status_code not in [200, 201, 204]:
                        raise HTTPException(page)
                    for host in page.json().get("results", []):
                        hosts[host["id"]] = VectraHost(host)
                r = self.get_all_hosts(c_score_gte=c_score_gte)
                for page in r:
                    if page.status_code not in [200, 201, 204]:
                        raise HTTPException(page)
                    for host in page.json().get("results", []):
                        hosts[host["id"]] = VectraHost(host)

        else:
            try:
                if not isinstance(urgency_score, int):
                    raise ValueError
            except ValueError:
                self.logger.error(
                    "Invalid Urgency Score provided in the BLOCK_HOST_URGENCY parameter"
                )
                exit(99)
            r = self.get_all_entities(type="host", ordering="-urgency_score")
            for page in r:
                if page.status_code not in [200, 201, 204]:
                    raise HTTPException(page)
                for entity in page.json().get("results", []):
                    if entity["urgency_score"] < urgency_score:
                        return hosts
                    elif entity["type"] == "host":
                        if entity["urgency_score"] >= urgency_score:
                            host = self.get_host_by_id(host_id=entity["id"]).json()
                            hosts[entity["id"]] = VectraHost(host)

        return hosts

    def get_scored_accounts(self, tc_tuple, urgency_score) -> AccountDict:
        """
        Get a dictionary of all accounts above given threat/certainty threshold
        :param t_score_gte: threat score threshold
        :param c_score_gte: certainty score threshold
        :param urgency_score: urgency score threshold for V3 only
        :rtype: AccountDict
        """
        accounts = {}
        if tc_tuple is not None:
            try:
                t_score_gte, condition, c_score_gte = tc_tuple
                if not isinstance(t_score_gte, int) and isinstance(c_score_gte, int):
                    raise ValueError
                if condition not in ["and", "or", "AND", "OR"]:
                    raise ValueError
            except ValueError:
                self.logger.error(
                    "Invalid Threat/Certainty tuple provided in the BLOCK_ACCOUNT_THREAT_CERTAINTY parameter"
                )
                exit(99)

            if condition == "and":
                r = self.get_all_accounts(
                    t_score_gte=t_score_gte,
                    c_score_gte=c_score_gte,
                )
                for page in r:
                    if page.status_code not in [200, 201, 204]:
                        raise HTTPException(page)
                    for account in page.json().get("results", []):
                        accounts[account["id"]] = VectraAccount(account)
            else:
                r = self.get_all_accounts(t_score_gte=t_score_gte)
                for page in r:
                    if page.status_code not in [200, 201, 204]:
                        raise HTTPException(page)
                    for account in page.json().get("results", []):
                        accounts[account["id"]] = VectraAccount(account)
                r = self.get_all_accounts(c_score_gte=c_score_gte)
                for page in r:
                    if page.status_code not in [200, 201, 204]:
                        raise HTTPException(page)
                    for account in page.json().get("results", []):
                        accounts[account["id"]] = VectraAccount(account)

        else:
            try:
                if not isinstance(urgency_score, int):
                    raise ValueError
            except ValueError:
                self.logger.error(
                    "Invalid Urgency Score provided in the BLOCK_ACCOUNT_URGENCY parameter"
                )
                exit(99)
            r = self.get_all_entities(type="account", ordering="-urgency_score")
            for page in r:
                if page.status_code not in [200, 201, 204]:
                    raise HTTPException(page)
                for entity in page.json().get("results", []):
                    if entity["urgency_score"] < urgency_score:
                        return accounts
                    elif entity["type"] == "account":
                        if entity["urgency_score"] >= urgency_score:
                            account = self.get_account_by_id(
                                account_id=entity["id"]
                            ).json()
                            accounts[entity["id"]] = VectraAccount(account)

        return accounts

    def get_tagged_hosts(self, tag: str) -> HostDict:
        """
        Get a dictionary of all hosts that contain given tag
        :param tag: tag to search
        :rtype: HostDict
        """
        hosts = {}
        r = self.get_all_hosts(tags=tag)
        for page in r:
            if page.status_code not in [200, 201, 204]:
                raise HTTPException(page)
            for host in page.json().get("results", []):
                hosts[host["id"]] = VectraHost(host)
        return hosts

    def get_tagged_accounts(self, tag: str) -> AccountDict:
        """
        Get a dictionary of all accounts that contain given tag
        :param tag: tag to search
        :rtype: AccountDict
        """
        accounts = {}

        r = self.get_all_accounts(tags=tag)
        for page in r:
            if page.status_code not in [200, 201, 204]:
                raise HTTPException(page)
            for account in page.json().get("results", []):
                accounts[account["id"]] = VectraAccount(account)
        return accounts

    def get_hosts_with_detection_types(
        self, detection_types: list, block_host_detections_types_min_host_tc: tuple
    ) -> HostDict:
        """
        Get a dictionary of all hosts containing detections of given type
        :param detection_types: list of all detections types
        :rtype: HostDict
        """
        hosts = {}
        try:
            (
                t_score_gte,
                condition,
                c_score_gte,
            ) = block_host_detections_types_min_host_tc
            if not isinstance(t_score_gte, int) and isinstance(c_score_gte, int):
                raise ValueError
            if condition not in ["and", "or"]:
                raise ValueError
        except ValueError:
            self.logger.error(
                "Invalid Threat/Certainty tuple provided in the BLOCK_HOST_THREAT_CERTAINTY parameter"
            )
            exit(99)

        detections = self.get_detections_by_type(detection_types=detection_types)
        for detection in detections.values():
            host_id = detection.host_id
            host = self.get_host_by_id(host_id=host_id).json()
            if condition == "and":
                if host["threat"] > t_score_gte and host["certainty"] > c_score_gte:
                    hosts[host["id"]] = VectraHost(host)
            elif condition == "or":
                if host["threat"] > t_score_gte or host["certainty"] > c_score_gte:
                    hosts[host["id"]] = VectraHost(host)
            else:
                continue
        return hosts

    def get_accounts_with_detection_types(
        self,
        detection_types: list,
        block_account_detections_types_min_account_tc: tuple,
    ) -> HostDict:
        """
        Get a dictionary of all accounts containing detections of given type
        :param detection_types: list of all detections types
        :rtype: AccountDict
        """
        accounts = {}
        try:
            (
                t_score_gte,
                condition,
                c_score_gte,
            ) = block_account_detections_types_min_account_tc
            if not isinstance(t_score_gte, int) and isinstance(c_score_gte, int):
                raise ValueError
            if condition not in ["and", "or"]:
                raise ValueError
        except ValueError:
            self.logger.error(
                "Invalid Threat/Certainty tuple provided in the BLOCK_ACCOUNT_THREAT_CERTAINTY parameter"
            )
            exit(99)

        detections = self.get_detections_by_type(detection_types=detection_types)
        for detection in detections.values():
            account_id = detection.account_id
            account = self.get_account_by_id(account_id=account_id).json()
            if condition == "and":
                if (
                    account["threat"] > t_score_gte
                    and account["certainty"] > c_score_gte
                ):
                    accounts[account["id"]] = VectraAccount(account)
            elif condition == "or":
                if (
                    account["threat"] > t_score_gte
                    or account["certainty"] > c_score_gte
                ):
                    accounts[account["id"]] = VectraAccount(account)
            else:
                continue
        return accounts

    def get_noblock_hosts(self, no_block_group: Optional[str] = None) -> HostDict:
        """
        Get all host IDs which should not be blocked
        :param no_block_group: group name containing hosts which should never be blocked - optional
        :rtype: HostDict
        """
        return (
            self.get_hosts_in_group(group_name=no_block_group) if no_block_group else {}
        )

    def get_noblock_accounts(self, no_block_group: Optional[str] = None) -> AccountDict:
        """
        Get all account IDs which should not be blocked
        :param no_block_group: group name containing accounts which should never be blocked - optional
        :rtype: AccountDict
        """
        return (
            self.get_accounts_in_group(group_name=no_block_group)
            if no_block_group
            else {}
        )

    def get_hosts_to_block(
        self,
        block_tag: Optional[str] = None,
        min_tc_score: Optional[tuple] = None,
        min_urgency_score: Optional[int] = None,
        block_host_group_name: Optional[str] = None,
        block_host_detection_types: list = [],
        block_host_detections_types_min_host_tc: tuple = (0, "and", 0),
    ) -> HostDict:
        """
        Get all host IDs which should be blocked given the parameters.
        :param block_tag: tag defining hosts that need to be blocked - optional
        :param min_tc_score: tuple of (threat, certainty) to query hosts exceeding this threshold - optional
        :param min_urgency_score: urgency to query hosts exceeding this threshold - optional
        :param block_host_detection_types: list of detections types which the host to be blocked - optional
        :rtype: HostDict
        """

        tagged_hosts = self.get_tagged_hosts(tag=block_tag) if block_tag else {}

        # if V3:
        if URL in self.url:
            if min_urgency_score is not None:
                min_tc_score = None
        else:
            min_urgency_score = None
        scored_hosts = (
            self.get_scored_hosts(
                tc_tuple=min_tc_score, urgency_score=min_urgency_score
            )
            if isinstance(min_tc_score, tuple) or isinstance(min_urgency_score, int)
            else {}
        )
        group_members = self.get_hosts_in_group(group_name=block_host_group_name)
        hosts_with_detection_types = (
            self.get_hosts_with_detection_types(
                block_host_detection_types, block_host_detections_types_min_host_tc
            )
            if block_host_detection_types
            else {}
        )
        return {
            **tagged_hosts,
            **scored_hosts,
            **group_members,
            **hosts_with_detection_types,
        }

    def get_hosts_to_unblock(
        self,
        unblock_tag: Optional[str] = None,
    ) -> HostDict:
        """
        Get all host IDs which should be blocked given the parameters.
        :param unblock_tag: tag defining hosts that need to be unblocked - optional

        :rtype: HostDict
        """

        tagged_hosts = self.get_tagged_hosts(tag=unblock_tag) if unblock_tag else {}

        return {**tagged_hosts}

    def get_accounts_to_block(
        self,
        block_tag: Optional[str] = None,
        min_tc_score: Optional[tuple] = None,
        min_urgency_score: Optional[int] = None,
        block_account_group_name: Optional[str] = None,
        block_account_detection_types: list = [],
        block_account_detections_types_min_account_tc: tuple = (0, "and", 0),
    ) -> AccountDict:
        """
        Get all account IDs which should be blocked given the parameters
        :param block_tag: tag defining account that need to be blocked - optional
        :param min_tc_score: tuple of (threat, certainty) to query account exceeding this threshold - optional
        :param block_account_group_name: group name of accounts to always block - optional
        :param block_account_detection_types: list of detections types which if present on a host will cause the
                account to be blocked - optional
        :param block_account_detections_types_min_account_tc: account minimum TC scores for accounts that have
                detections in block_account_detection_types
        :rtype: AccountDict
        """
        tagged_accounts = self.get_tagged_accounts(tag=block_tag) if block_tag else {}
        # if V3:
        if URL in self.url:
            if min_urgency_score is not None:
                min_tc_score = None
        else:
            min_urgency_score = None
        scored_accounts = (
            self.get_scored_accounts(
                tc_tuple=min_tc_score, urgency_score=min_urgency_score
            )
            if isinstance(min_tc_score, tuple) or isinstance(min_urgency_score, int)
            else {}
        )
        group_members = self.get_accounts_in_group(group_name=block_account_group_name)
        accounts_with_detection_types = (
            self.get_accounts_with_detection_types(
                block_account_detection_types,
                block_account_detections_types_min_account_tc,
            )
            if block_account_detection_types
            else {}
        )
        return {
            **tagged_accounts,
            **scored_accounts,
            **group_members,
            **accounts_with_detection_types,
        }

    def get_accounts_to_unblock(
        self,
        unblock_tag: Optional[str] = None,
    ) -> AccountDict:
        """
        Get all account IDs which should be blocked given the parameters
        :param unblock_tag: tag defining account that need to be unblocked - optional
        :rtype: AccountDict
        """
        tagged_accounts = (
            self.get_tagged_accounts(tag=unblock_tag) if unblock_tag else {}
        )

        return {
            **tagged_accounts,
        }

    def get_tagged_detections(self, tag: str) -> DetectionDict:
        """
        Get a dictionary of all detections that contain given tag
        :param tag: tag to search
        :rtype: DetectionDict
        """
        detections = {}
        r = self.get_all_detections(tags=tag)
        for page in r:
            if page.status_code not in [200, 201, 204]:
                raise HTTPException(page)
            for detection in page.json().get("results", []):
                # for some reason the API does substring matching, so we check
                if tag in detection["tags"]:
                    detections[detection["id"]] = VectraDetection(detection)
        return detections

    def get_detections_by_type(self, detection_types: list = []) -> DetectionDict:
        """
        Get a dictionary of all detections matching the given types.
        :param detection_types: list of all detection types to match.
        :rtype: DetectionDict
        """
        detections = {}
        if len(detection_types) < 1:
            return detections
        else:
            for detection_type in detection_types:
                r = self.get_all_detections(
                    detection_type=detection_type, state="active"
                )
                for page in r:
                    if page.status_code not in [200, 201, 204]:
                        raise HTTPException(page)
                    for detection in page.json().get("results", []):
                        detections[detection["id"]] = VectraDetection(detection)
        return detections

    def get_detections_on_host(self, host_id: int) -> DetectionDict:
        """
        Get a dictionary of all detections on a given host, matching by id.
        :param host_id: ID of the host for which to return all detections.
        :rtype: DetectionDict
        """
        # Get all detection IDs on hosts
        detection_ids = set()
        host = self.get_host_by_id(host_id=host_id, fields="detection_set").json()
        for detection in host.get("detection_set", []):
            detection_ids.add(detection.rsplit("/", 1)[1])
        # Get individual detections
        detections = {}
        for detection_id in detection_ids:
            r = self.get_detection_by_id(detection_id=detection_id)
            detection = r.json()
            # Ignore info detections, custom and inactive ones
            if (
                detection.get("category") != "INFO"
                and detection.get("state") == "active"
                and detection.get("is_triaged") is False
            ):
                detections[detection["id"]] = VectraDetection(detection)
        return detections

    def get_detections_on_account(self, account_id: int) -> DetectionDict:
        """
        Get a dictionary of all detections on a given account, matching by id.
        :param account_id: ID of the account for which to return all detections.
        :rtype: DetectionDict
        """
        # Get all detection IDs on accounts
        detection_ids = set()
        account = self.get_account_by_id(
            account_id=account_id, fields="detection_set"
        ).json()
        for detection in account.get("detection_set", []):
            detection_ids.add(detection.rsplit("/", 1)[1])
        # Get individual detections
        detections = {}
        for detection_id in detection_ids:
            r = self.get_detection_by_id(detection_id=detection_id)
            detection = r.json()
            # Ignore info detections, custom and inactive ones
            if (
                detection.get("category") != "INFO"
                and detection.get("state") == "active"
                and detection.get("is_triaged") is False
            ):
                detections[detection["id"]] = VectraDetection(detection)
        return detections

    def get_detections_on_hosts_in_group(self, group_name: str) -> DetectionDict:
        """
        Get a dictionary of all detections present on members of the host group given in parameter.
        :param group_name: name of the host group to query
        :rtype: DetectionDict
        """
        detections = {}
        r = self.get_all_groups(name=group_name, type="host")
        for page in r:
            for group in page.json()["results"]:
                for member in group["members"]:
                    detections.update(self.get_detections_on_host(host_id=member["id"]))
        return detections

    def get_detections_on_accounts_in_group(self, group_name: str) -> DetectionDict:
        """
        Get a dictionary of all detections present on members of the account group given in parameter.
        :param group_name: name of the account group to query
        :rtype: DetectionDict
        """
        detections = {}
        r = self.get_all_groups(name=group_name, type="account")
        for page in r:
            for group in page.json()["results"]:
                for member in group["members"]:
                    detections.update(
                        self.get_detections_on_account(account_id=member["id"])
                    )
        return detections

    def get_detections_on_scored_host(
        self, min_host_tc_score: tuple, min_urgency_score: int
    ) -> DetectionDict:
        """
        Get a dictionary of all detections present on hosts exceeding the threat/certainty threshold..
        :param host_t_score_gte: min threat score of hosts to match
        :param host_c_score_gte: min certainty score of hosts to match
        :rtype: DetectionDict
        """
        detections = {}
        hosts = self.get_scored_hosts(
            tc_tuple=min_host_tc_score, urgency_score=min_urgency_score
        )
        # iterate through the matching host IDs
        for host_id in hosts.keys():
            detections.update(self.get_detections_on_host(host_id=host_id))
        return detections

    def get_detections_on_scored_accounts(
        self, min_account_tc_score: tuple, min_urgency_score: int
    ) -> DetectionDict:
        """
        Get a dictionary of all detections present on accounts exceeding the threat/certainty threshold..
        :param min_account_tc_score: min scores tuple of accounts
        :rtype: DetectionDict
        """
        detections = {}
        accounts = self.get_scored_accounts(
            tc_tuple=min_account_tc_score, urgency_score=min_urgency_score
        )
        # iterate through the matching host IDs
        for account_id in accounts.keys():
            detections.update(self.get_detections_on_account(account_id=account_id))
        return detections

    def get_noblock_detections(
        self, no_block_group: Optional[str] = None
    ) -> DetectionDict:
        """
        Get a dict of all detection IDs which should not be blocked given the parameters.
        :param no_block_group: name of the host group whose member detections should never be blocked - optional
        :rtype: DetectionDict
        """
        return (
            self.get_detections_on_hosts_in_group(group_name=no_block_group)
            if no_block_group
            else {}
        )

    def get_detections_to_block(
        self,
        block_tag: Optional[str] = None,
        detection_types_to_block: Optional[list] = None,
        min_host_tc_score: Optional[tuple] = None,
        min_urgency_score: int = None,
    ) -> DetectionDict:
        """
        Get a dict of all detection IDs which should be blocked given the parameters.
        :param block_tag: tag defining detections which should be blocked or unblocked - optional
        :param detection_types_to_block: list of detection types to block, regardless of score
        :param min_host_tc_score: tuple (int, int) of min host threat/certainty score for which,\
            if exceeded to block all detections on host.
        :rtype: DetectionDict
        """
        tagged_detections = (
            self.get_tagged_detections(tag=block_tag) if block_tag else {}
        )
        typed_detections = (
            self.get_detections_by_type(detection_types=detection_types_to_block)
            if detection_types_to_block
            else {}
        )
        detections_of_scored_hosts = (
            self.get_detections_on_scored_host(
                min_host_tc_score=min_host_tc_score, min_urgency_score=min_urgency_score
            )
            if min_host_tc_score or min_urgency_score
            else {}
        )
        return {**tagged_detections, **typed_detections, **detections_of_scored_hosts}

    def get_detections_to_unblock(
        self,
        unblock_tag: Optional[str] = None,
    ) -> DetectionDict:
        """
        Get a dict of all detection IDs which should be blocked given the parameters.
        :param unblock_tag: tag defining detections which should be unblocked or unblocked - optional
        :rtype: DetectionDict
        """
        tagged_detections = (
            self.get_tagged_detections(tag=unblock_tag) if unblock_tag else {}
        )

<<<<<<< HEAD
=======
        return {**tagged_detections}


>>>>>>> 6ac53c5c
class VectraClientV3(ClientV3_latest, VectraClient):
    """
    Initialize Vectra client V3
    :param url: IP or hostname of Vectra brain - required
    :param client_id: V3 API Client ID for authentication - required
    :param secret_key: V3 API Secret Key for authentication - required
    :param verify: verify SSL - optional
    """
<<<<<<< HEAD
=======

    def __init__(
        self,
        url: Optional[str] = "",
        client_id: Optional[str] = "",
        secret_key: Optional[str] = "",
        verify: bool = False,
    ) -> None:
        super().__init__(
            url=url, client_id=client_id, secret_key=secret_key, verify=verify
        )

    def _check_token(self):
        rux_tokens = self._get_rux_tokens()
        if rux_tokens:
            self._access = rux_tokens.get("_access", None)
            self._accessTime = rux_tokens.get("_accessTime", None)
            self._refresh = rux_tokens.get("_refresh", None)
            self._refreshTime = rux_tokens.get("_refreshTime", None)
        if not self._access:
            self._get_token()
            self._set_rux_tokens()
        elif self._accessTime < int(time.time()):
            self._refresh_token()
            self._set_rux_tokens()

    def _get_rux_tokens(self):
        rux_tokens = keyring.get_password(self.url, "rux_tokens")
        if rux_tokens:
            rux_tokens = json.loads(rux_tokens)
            if rux_tokens.get("_accessTime", 0) > round(time.time()):
                return rux_tokens
            else:
                pass
        return {}

    def _set_rux_tokens(self):
        keyring.set_password(
            self.url,
            "rux_tokens",
            json.dumps(
                {
                    "_access": self._access,
                    "_refresh": self._refresh,
                    "_accessTime": self._accessTime,
                    "_refreshTime": self._refreshTime,
                }
            ),
        )


class VectraClientV2(ClientV2_latest, VectraClient):
    """
    Initialize Vectra client V2
    :param url: IP or hostname of Vectra brain - required
    :param token: V2 API token for authentication - required
    :param verify: verify SSL - optional
    """
>>>>>>> 6ac53c5c

    def __init__(
        self,
        url: Optional[str] = "",
<<<<<<< HEAD
        client_id: Optional[str] = "",
        secret_key: Optional[str] = "",
        verify: bool = False,
    ) -> None:
        super().__init__(
            url=url, client_id=client_id, secret_key=secret_key, verify=verify
        )

    def _check_token(self):
        rux_tokens = self._get_rux_tokens()
        if rux_tokens:
            self._access = rux_tokens.get("_access", None)
            self._accessTime = rux_tokens.get("_accessTime", None)
            self._refresh = rux_tokens.get("_refresh", None)
            self._refreshTime = rux_tokens.get("_refreshTime", None)
        if not self._access:
            self._get_token()
            self._set_rux_tokens()
        elif self._accessTime < int(time.time()):
            self._refresh_token()
            self._set_rux_tokens()

    def _get_rux_tokens(self):
        rux_tokens = keyring.get_password(self.url, "rux_tokens")
        if rux_tokens:
            rux_tokens = json.loads(rux_tokens)
            if rux_tokens.get("_accessTime", 0) > round(time.time()):
                return rux_tokens
            else:
                pass
        return {}

    def _set_rux_tokens(self):
        keyring.set_password(
            self.url,
            "rux_tokens",
            json.dumps(
                {
                    "_access": self._access,
                    "_refresh": self._refresh,
                    "_accessTime": self._accessTime,
                    "_refreshTime": self._refreshTime,
                }
            ),
        )


class VectraClientV2(ClientV2_latest, VectraClient):
    """
    Initialize Vectra client V2
    :param url: IP or hostname of Vectra brain - required
    :param token: V2 API token for authentication - required
    :param verify: verify SSL - optional
    """

    def __init__(
        self,
        url: Optional[str] = "",
=======
>>>>>>> 6ac53c5c
        token: Optional[str] = "",
        verify: bool = False,
    ) -> None:
        super().__init__(url=url, token=token, verify=verify)


class VectraAutomatedResponse(object):
    def __init__(
        self,
        brain: str,
        third_party_clients: list,
        vectra_api_client: VectraClient,
        block_host_tag: Optional[str],
        block_account_tag: Optional[str],
        block_host_tc_score: tuple,
        block_host_urgency_score: Optional[int],
        block_account_tc_score: tuple,
        block_account_urgency_score: Optional[int],
        block_host_group_name: Optional[str],
        block_account_group_name: Optional[str],
        block_host_detection_types: list,
        block_account_detection_types: list,
        block_host_detections_types_min_host_tc: tuple,
        block_account_detections_types_min_account_tc: tuple,
        no_block_host_group_name: Optional[str],
        no_block_account_group_name: Optional[str],
        external_block_host_tc: tuple,
        external_block_detection_types: list,
        external_block_detection_tag: Optional[str],
        static_dest_ip_block_file: str,
        log_dict_config: dict,
<<<<<<< HEAD
=======
        explicit_unblock: bool,
        unblock_host_tag: Optional[str],
        unblock_account_tag: Optional[str],
        external_unblock_detection_tag: Optional[str],
>>>>>>> 6ac53c5c
    ):
        # Generic setup
        self.third_party_clients = third_party_clients
        self.vectra_api_client = vectra_api_client
        logging.config.dictConfig(log_dict_config)
        self.logger = logging.LoggerAdapter(
            logger=logging.getLogger("VAR_Client"),
            extra=dict(brain=self.vectra_api_client.url.split("/")[2]),
        )
        # Internal (un)blocking variables
        self.block_host_tag = block_host_tag
        self.block_host_tc_score = block_host_tc_score
        self.block_host_urgency_score = block_host_urgency_score
        self.block_host_group_name = block_host_group_name
        self.block_host_detection_types = block_host_detection_types
        self.block_host_detections_types_min_host_tc = (
            block_host_detections_types_min_host_tc
        )
        self.no_block_host_group_name = no_block_host_group_name
        self.block_account_tag = block_account_tag
        self.block_account_tc_score = block_account_tc_score
        self.block_account_urgency_score = block_account_urgency_score
        self.block_account_group_name = block_account_group_name
        self.block_account_detection_types = block_account_detection_types
        self.block_account_detections_types_min_account_tc = (
            block_account_detections_types_min_account_tc
        )
        self.no_block_account_group_name = no_block_account_group_name
        # External (un)blocking variables
        self.external_block_host_tc = external_block_host_tc
        self.external_block_detection_types = external_block_detection_types
        self.external_block_detection_tag = external_block_detection_tag
        self.static_dest_ip_block_file = static_dest_ip_block_file
        self.info_msg = []
        self.warn_msg = []
        self.err_msg = []

        self.explicit_unblock = explicit_unblock
        self.unblock_host_tag = unblock_host_tag
        self.unblock_account_tag = unblock_account_tag
        self.external_unblock_detection_tag = external_unblock_detection_tag

    @staticmethod
    def _get_dict_keys_intersect(dict1, dict2):
        """
        Function that return dict of all keys present in both dict1 and dict2
        """
        result_dict = {}
        for key, value in dict1.items():
            if key in dict2.keys():
                result_dict[key] = value
        return result_dict

    @staticmethod
    def _get_dict_keys_relative_complement(dict1, dict2):
        """
        Function that returns dict of all keys present in dict1 and NOT in dict 2
        """
        result_dict = {}
        for key, value in dict1.items():
            if key not in dict2.keys():
                result_dict[key] = value
        return result_dict

    def get_hosts_to_block_unblock(self, groom=False):
        """
        Get all host IDs matching the criteria to be blocked or unblocked
        :rtype: list
        """
        # Set of all host IDs that should never be blocked
        no_block_hosts = self.vectra_api_client.get_noblock_hosts(
            no_block_group=self.no_block_host_group_name
        )
        # Get a dict of hosts to block
        matching_hosts = self.vectra_api_client.get_hosts_to_block(
            block_tag=self.block_host_tag,
            min_tc_score=self.block_host_tc_score,
            min_urgency_score=self.block_host_urgency_score,
            block_host_group_name=self.block_host_group_name,
            block_host_detection_types=self.block_host_detection_types,
            block_host_detections_types_min_host_tc=self.block_host_detections_types_min_host_tc,
        )
        # Get a dict of hosts already blocked
        blocked_hosts = self.vectra_api_client.get_tagged_hosts(tag="VAR Host Blocked")

        message = "Found {} already blocked hosts on Vectra".format(
            str(len(blocked_hosts.keys()))
        )

        self.logger.debug(message)

        if len(blocked_hosts.keys()) > 0:
            self.logger.info(message)

        # Find blocked hosts that should be unblocked
        hosts_wrongly_blocked = self._get_dict_keys_intersect(
            blocked_hosts, no_block_hosts
        )

        message = (
            "Found {} blocked hosts that are now part of the no-block lists".format(
                str(len(hosts_wrongly_blocked.keys()))
            )
        )

        self.logger.debug(message)

        if len(hosts_wrongly_blocked.keys()) > 0:
            self.logger.info(message)

        # Compute hosts that should be blocked
        hosts_to_block = self._get_dict_keys_relative_complement(
            matching_hosts, blocked_hosts
        )
        # Take into account exclusions
        hosts_to_block = self._get_dict_keys_relative_complement(
            hosts_to_block, no_block_hosts
        )

        message = "Found {} hosts that need to be blocked".format(
            str(len(hosts_to_block.keys()))
        )

        self.logger.debug(message)

        if len(hosts_to_block.keys()) > 0:
            self.logger.info(message)

        # Compute hosts that should be unblocked
        if self.explicit_unblock:
            # Get a dict of hosts to unblock
            hosts_to_unblock = self.vectra_api_client.get_hosts_to_unblock(
                unblock_tag=self.unblock_host_tag,
            )
        else:
            hosts_to_unblock = self._get_dict_keys_relative_complement(
                blocked_hosts, matching_hosts
            )

        # Add wrongly blocked hosts
        hosts_to_unblock = {**hosts_to_unblock, **hosts_wrongly_blocked}

        message = "Found {} hosts that need to be unblocked".format(
            str(len(hosts_to_unblock.keys()))
        )

        self.logger.debug(message)

        if len(hosts_to_unblock.keys()) > 0:
            self.logger.info(message)

        hosts_to_groom = {}
        if groom:
            # Compute hosts to be groomed
            hosts_to_groom = self._get_dict_keys_relative_complement(
                blocked_hosts, hosts_wrongly_blocked
            )

            message = "Found {} hosts that need to be groomed".format(
                len(hosts_to_groom.keys())
            )

            self.logger.debug(message)

            if len(hosts_to_groom.keys()) > 0:
                self.logger.info(message)

        return hosts_to_block, hosts_to_unblock, hosts_to_groom

    def get_accounts_to_block_unblock(self):
        """
        Get all account IDs matching the criteria to be blocked or unblocked
        :rtype: list
        """
        # Set of all account IDs that should never be blocked
        no_block_accounts = self.vectra_api_client.get_noblock_accounts(
            no_block_group=self.no_block_account_group_name
        )
        # Get a dict of accounts to block
        matching_accounts = self.vectra_api_client.get_accounts_to_block(
            block_tag=self.block_account_tag,
            min_tc_score=self.block_account_tc_score,
            min_urgency_score=self.block_account_urgency_score,
            block_account_group_name=self.block_account_group_name,
            block_account_detection_types=self.block_account_detection_types,
            block_account_detections_types_min_account_tc=self.block_account_detections_types_min_account_tc,
        )
        # Get a dict of accounts already blocked
        blocked_accounts = self.vectra_api_client.get_tagged_accounts(
            tag="VAR Account Blocked"
        )

        message = "Found {} already blocked accounts on Vectra".format(
            str(len(blocked_accounts.keys()))
        )

        self.logger.debug(message)

        if len(blocked_accounts.keys()) > 0:
            self.logger.info(message)

        # Find blocked account that should be unblocked
        accounts_wrongly_blocked = self._get_dict_keys_intersect(
            blocked_accounts, no_block_accounts
        )

        message = (
            "Found {} blocked accounts that are now part of the no-block lists".format(
                str(len(accounts_wrongly_blocked.keys()))
            )
        )

        self.logger.debug(message)

        if len(accounts_wrongly_blocked.keys()) > 0:
            self.logger.info(message)

        # Compute accounts that should be blocked
        accounts_to_block = self._get_dict_keys_relative_complement(
            matching_accounts, blocked_accounts
        )
        # Take into account exclusions
        accounts_to_block = self._get_dict_keys_relative_complement(
            accounts_to_block, no_block_accounts
        )

        message = "Found {} accounts that need to be blocked".format(
            str(len(accounts_to_block.keys()))
        )

        self.logger.debug(message)

        if len(accounts_to_block.keys()) > 0:
            self.logger.info(message)

        # Compute accounts that should be unblocked
        if self.explicit_unblock:
            # Get a dict of hosts to unblock
            accounts_to_unblock = self.vectra_api_client.get_accounts_to_unblock(
                unblock_tag=self.unblock_account_tag,
            )
        else:
            accounts_to_unblock = self._get_dict_keys_relative_complement(
                blocked_accounts, matching_accounts
            )

        # Add wrongly blocked accounts
        accounts_to_unblock = {**accounts_to_unblock, **accounts_wrongly_blocked}

        message = "Found {} accounts that need to be unblocked".format(
            str(len(accounts_to_unblock.keys()))
        )

        self.logger.debug(message)

        if len(accounts_to_unblock.keys()) > 0:
            self.logger.info(message)

        return accounts_to_block, accounts_to_unblock

    def get_detections_to_block_unblock(self):
        # Get a list of all detections that should be unblocked or never blocked
        no_block_detections = self.vectra_api_client.get_noblock_detections(
            no_block_group=self.no_block_host_group_name
        )
        # Get a dict of detections to block
        matching_detections = self.vectra_api_client.get_detections_to_block(
            block_tag=self.external_block_detection_tag,
            detection_types_to_block=self.external_block_detection_types,
            min_host_tc_score=self.external_block_host_tc,
        )
        # Get a dict of detections already blocked
        blocked_detections = self.vectra_api_client.get_tagged_detections(
            tag="VAR Detection Blocked"
        )

        message = "Found {} already blocked detections on Vectra".format(
            str(len(blocked_detections.keys()))
        )

        self.logger.debug(message)

        if len(blocked_detections.keys()) > 0:
            self.logger.info(message)

        # Find blocked detections that should be unblocked
        detections_wrongly_blocked = self._get_dict_keys_intersect(
            blocked_detections, no_block_detections
        )

        message = "Found {} blocked detections that are now part of the no-block lists".format(
            str(len(detections_wrongly_blocked.keys()))
        )

        self.logger.debug(message)

        if len(detections_wrongly_blocked.keys()) > 0:
            self.logger.info(message)

        # Compute detections that should be blocked
        detections_to_block = self._get_dict_keys_relative_complement(
            matching_detections, blocked_detections
        )
        # Take into account exclusions
        detections_to_block = self._get_dict_keys_relative_complement(
            detections_to_block, no_block_detections
        )

        message = "Found {} detections that need to be blocked".format(
            str(len(detections_to_block.keys()))
        )

        self.logger.debug(message)

        if len(detections_to_block.keys()) > 0:
            self.logger.info(message)

        # Compute detections that should be unblocked
        if self.explicit_unblock:
            # Get a dict of hosts to unblock
            detections_to_unblock = self.vectra_api_client.get_detections_to_unblock(
                unblock_tag=self.external_unblock_detection_tag,
            )
        else:
            detections_to_unblock = self._get_dict_keys_relative_complement(
                blocked_detections, matching_detections
            )

        # Add wrongly blocked detections
        detections_to_unblock = {**detections_to_unblock, **detections_wrongly_blocked}

        message = "Found {} detections that need to be unblocked".format(
            str(len(detections_to_unblock.keys()))
        )

        self.logger.debug(message)

        if len(detections_to_unblock.keys()) > 0:
            self.logger.info(message)

        return detections_to_block, detections_to_unblock

    def get_static_dst_ips_to_block_unblock(self):
        # Read in currently blocked IPs
        def valid_ip(ip):
            try:
                return bool(ipaddress.ip_address(ip))
            except ValueError:
                try:
                    return bool(ipaddress.ip_network(ip))
                except ValueError:
                    return False

        try:
            with open(".current_blocked_static_destination_ips") as current_ip_file:
                current_ips_blocked = [
                    line.rstrip() for line in current_ip_file.readlines()
                ]
        except FileNotFoundError:
            with open(".current_blocked_static_destination_ips", "w") as fp:
                pass
            current_ips_blocked = []
        # Read in IPs that should be blocked
        try:
            with open(self.static_dest_ip_block_file) as ips_to_block_file:
                ips_from_block_file = ips_to_block_file.readlines()
                requested_ips_to_block = [line.rstrip() for line in ips_from_block_file]
        except FileNotFoundError:
            with open(self.static_dest_ip_block_file, "w") as fp:
                ips_from_block_file = []
                pass
            requested_ips_to_block = []
        ips_to_block = [
            x
            for x in requested_ips_to_block
            if x not in current_ips_blocked and valid_ip(x)
        ]
        ips_to_unblock = [
            x for x in current_ips_blocked if x not in requested_ips_to_block
        ]
        # Write the new IPs to file
        with open(".current_blocked_static_destination_ips", "w") as output_file:
            output_file.writelines(
                [
                    line.strip() + "\n"
                    for line in ips_from_block_file
                    if valid_ip(line.strip())
                ]
            )

        message = "Found {} static IPs to block, {} to unblock".format(
            len(ips_to_block), len(ips_to_unblock)
        )

        self.logger.debug(message)

        if len(ips_to_block) > 0 or len(ips_to_unblock) > 0:
            self.logger.info(message)

        return ips_to_block, ips_to_unblock

    def block_hosts(self, hosts_to_block):
        for host_id, host in hosts_to_block.items():
            usable_third_party_clients = [
                tag.split(":")[1].lower()
                for tag in host.tags
                if tag.lower().startswith("client")
            ]
            for third_party_client in self.third_party_clients:
                if usable_third_party_clients == []:
                    pass
                else:
                    try:
                        self.logger.debug(
                            f"TPC:{third_party_client.module.lower()}; Usable TPCs:{usable_third_party_clients}"
                        )
                        if (
                            third_party_client.module.lower()
                            not in usable_third_party_clients
                        ):
                            continue
                    except AttributeError:
                        continue
                try:
                    # Block endpoint
                    blocked_elements = third_party_client.block_host(host=host)
                    if len(blocked_elements) > 0:
                        message = "Blocked host {id}, {name}, {ip} with client {client}".format(
                            id=host_id,
                            name=host.name,
                            ip=host.ip,
                            client=third_party_client.name,
                        )
                        self.logger.info(message)
                        self.info_msg.append(message)
                        # Set a "VAR Host Blocked" to set the host as being blocked and
                        # register what elements were blocked in separate tags
                        tag_to_set = host.tags
                        tag_to_set.append("VAR Host Blocked")
                        for element in blocked_elements:
                            tag_to_set.append(
                                "VAR ID:{client_class}:{id}".format(
                                    client_class=third_party_client.name,
                                    id=element,
                                )
                            )
                        self.vectra_api_client.set_host_tags(
                            host_id=host_id, tags=tag_to_set, append=False
                        )
                        self.vectra_api_client.set_host_note(
                            host_id=host_id,
                            note="VAR: Blocked on {}".format(
                                datetime.now().strftime("%d %b %Y at %H:%M:%S")
                            ),
                        )
                        self.logger.debug("Added Tags to host")
                    else:
                        message = (
                            "Did not find any elements to block on host ID {}".format(
                                host_id
                            )
                        )
                        self.logger.warning(message)
                        self.warn_msg.append(message)
                except HTTPException as e:
                    message = "Error encountered trying to block Host ID {}: {}".format(
                        host.id, str(e)
                    )
                    self.logger.error(message)
                    self.err_msg.append(message)

    def unblock_hosts(self, hosts_to_unblock):
        for host_id, host in hosts_to_unblock.items():
            blocked_elements = host.blocked_elements
            if len(blocked_elements) < 1:
                message = "Could not find what was blocked on host {}".format(host.name)
                self.logger.error(message)
                self.err_msg.append(message)
                continue
            for third_party_client in self.third_party_clients:
                try:
                    unblocked_elements = third_party_client.unblock_host(host)
                    if unblocked_elements is None:
                        unblocked_elements = []
                    if len(unblocked_elements) > 0:
                        for element in unblocked_elements:
                            blocked_elements[third_party_client.name].remove(element)
                            self.logger.debug("Unblocked element {}".format(element))
                        message = "Unblocked host {id}, {name}, {ip} with client {client}".format(
                            id=host_id,
                            name=host.name,
                            ip=host.ip,
                            client=third_party_client.name,
                        )
                        tags = host.tags
                        if len(blocked_elements[third_party_client.name]) > 0:
                            tags.append("VAR Host Blocked")
                            for element in blocked_elements[third_party_client.name]:
                                tags.append(
                                    "VAR ID:{client_class}:{id}".format(
                                        client_class=third_party_client.name,
                                        id=element,
                                    )
                                )
                        self.logger.info(message)
                        self.info_msg.append(message)
                        # Remove all tags set by this script from the host.
                        if "block" in tags:
                            print(host.keys())
                            message = 'Host {} is in no-block list but has a "block" tag. Removing tag..'.format(
                                host["name"]
                            )
                            self.logger.warning(message)
                            self.warn_msg.append(message)
                            tags.remove("block")

                        self.vectra_api_client.set_host_tags(
                            host_id=host_id, tags=tags, append=False
                        )
                        self.vectra_api_client.set_host_note(
                            host_id=host_id,
                            note="VAR: Unblocked on {}".format(
                                datetime.now().strftime("%d %b %Y at %H:%M:%S")
                            ),
                        )
                        self.logger.debug("Removed tags")
                    else:
                        message = "Could not unblock host {} element(s) {}".format(
                            host.name, blocked_elements[third_party_client.name]
                        )
                        self.logger.error(message)
                        self.err_msg.append(message)
                except HTTPException as e:
                    message = (
                        "Error encountered trying to unblock Host ID{}: {}".format(
                            host.id, str(e)
                        )
                    )
                    self.logger.error(message)
                    self.err_msg.append(message)
                except KeyError:
                    pass

    def groom_hosts(self, hosts_to_groom):
        for host_id, host in hosts_to_groom.items():
            usable_third_party_clients = [
                tag.split(":")[1].lower()
                for tag in host.tags
                if tag.lower().startswith("client")
            ]
            for third_party_client in self.third_party_clients:
                if usable_third_party_clients == []:
                    pass
                else:
                    try:
                        self.logger.debug(
                            f"TPC:{third_party_client.module.lower()}; Usable TPCs:{usable_third_party_clients}"
                        )
                        if (
                            third_party_client.module.lower()
                            not in usable_third_party_clients
                        ):
                            continue
                    except AttributeError:
                        continue
                groomed = third_party_client.groom_host(host=host)
                self.logger.debug("groomed: {}".format(groomed))
                if groomed["unblock"]:
                    message = (
                        "Groomed host {} to be unblocked based on IP change: {}".format(
                            host_id, host.ip
                        )
                    )
                    self.logger.info(message)
                    self.info_msg.append(message)
                    try:
                        unblocked_elements = third_party_client.unblock_host(host)
                        for element in unblocked_elements:
                            self.logger.debug("Unblocked element {}".format(element))
                        message = "Unblocked host {id}, {name}, {ip} with client {client}".format(
                            id=host_id,
                            name=host.name,
                            ip=host.ip,
                            client=third_party_client.name,
                        )
                        self.logger.info(message)
                        self.info_msg.append(message)

                        self.vectra_api_client.set_host_tags(
                            host_id=host_id, tags=host.tags, append=False
                        )
                        self.vectra_api_client.set_host_note(
                            host_id=host_id,
                            note="VAR: Unblocked due to grooming on {}".format(
                                datetime.now().strftime("%d %b %Y at %H:%M:%S")
                            ),
                        )
                    except HTTPException as e:
                        message = (
                            "Error encountered trying to unblock Host ID{}: {}".format(
                                host.id, str(e)
                            )
                        )
                        self.logger.error(message)
                        self.err_msg.append(message)
                if groomed["block"]:
                    message = (
                        "Groomed host {} to be blocked based on IP change: {}".format(
                            host_id, host.ip
                        )
                    )
                    self.logger.info(message)
                    self.info_msg.append(message)
                    try:
                        # Block endpoint
                        blocked_elements = third_party_client.block_host(host=host)
                        message = "Blocked host {id}, {name}, {ip} with client {client}".format(
                            id=host_id,
                            name=host.name,
                            ip=host.ip,
                            client=third_party_client.name,
                        )
                        self.logger.info(message)
                        self.info_msg.append(message)
                        # Set a "VAR Host Blocked" to set the host as being blocked and registered what elements were
                        # blocked in separate tags
                        tag_to_set = ["VAR Host Blocked"]
                        if len(blocked_elements) < 1:
                            message = "Did not find any elements to block on host ID {}".format(
                                host_id
                            )
                            self.logger.warning(message)
                            self.warn_msg.append(message)
                        for element in blocked_elements:
                            tag_to_set.append(
                                "VAR ID:{client_class}:{id}".format(
                                    client_class=third_party_client.name,
                                    id=element,
                                )
                            )
                        self.vectra_api_client.set_host_tags(
                            host_id=host_id, tags=tag_to_set, append=True
                        )
                        self.vectra_api_client.set_host_note(
                            host_id=host_id,
                            note="VAR: Blocked on {}".format(
                                datetime.now().strftime("%d %b %Y at %H:%M:%S")
                            ),
                        )
                        self.logger.debug("Added Tags to host")
                    except HTTPException as e:
                        message = (
                            "Error encountered trying to block Host ID {}: {}".format(
                                host.id, str(e)
                            )
                        )
                        self.logger.error(message)
                        self.err_msg.append(message)

    def block_accounts(self, accounts_to_block):
        for account_id, account in accounts_to_block.items():
            usable_third_party_clients = [
                tag.split(":")[1].lower()
                for tag in account.tags
                if tag.lower().startswith("client")
            ]
            for third_party_client in self.third_party_clients:
                if usable_third_party_clients == []:
                    pass
                else:
                    try:
                        self.logger.debug(
                            f"TPC:{third_party_client.module.lower()}; Usable TPCs:{usable_third_party_clients}"
                        )
                        if (
                            third_party_client.module.lower()
                            not in usable_third_party_clients
                        ):
                            continue
                    except AttributeError:
                        continue
                try:
                    # Block account
                    blocked_elements = third_party_client.block_account(account=account)
                    if len(blocked_elements) > 0:
                        message = "Blocked account {id} on client {client}".format(
                            id=account_id, client=third_party_client.name
                        )
                        self.logger.info(message)
                        self.info_msg.append(message)

                        # Set a "VAR Account Blocked" to set the account as being blocked and
                        # register what elements were blocked in separate tags
                        tag_to_set = account.tags
                        tag_to_set.append("VAR Account Blocked")

                        for element in blocked_elements:
                            tag_to_set.append(
                                "VAR ID:{client_class}:{id}".format(
                                    client_class=third_party_client.name,
                                    id=element,
                                )
                            )
                        self.vectra_api_client.set_account_tags(
                            account_id=account_id, tags=tag_to_set, append=False
                        )
                        self.vectra_api_client.set_account_note(
                            account_id=account_id,
                            note="VAR: Blocked on {}".format(
                                datetime.now().strftime("%d %b %Y at %H:%M:%S")
                            ),
                        )
                        self.logger.debug("Added Tags to account")
                    else:
                        message = "Did not find any elements to block on account ID {}".format(
                            account_id
                        )
                        self.logger.warning(message)
                        self.warn_msg.append(message)

                except HTTPException as e:
                    message = (
                        "Error encountered trying to block account ID {}: {}".format(
                            account.id, str(e)
                        )
                    )
                    self.logger.error(message)
                    self.err_msg.append(message)

    def unblock_accounts(self, accounts_to_unblock):
        for account_id, account in accounts_to_unblock.items():
            blocked_elements = account.blocked_elements
            if len(blocked_elements) < 1:
                message = "Could not find what was blocked on account {}".format(
                    account.name
                )
                self.logger.error(message)
                self.err_msg.append(message)
                continue
            for third_party_client in self.third_party_clients:
                try:
                    unblocked_elements = third_party_client.unblock_account(account)
                    if len(unblocked_elements) > 0:
                        for element in unblocked_elements:
                            blocked_elements[third_party_client.name].remove(element)
                            self.logger.debug("Unblocked element {}".format(element))
                        self.logger.info(
                            "Unblocked account {id} on client {client}".format(
                                id=account_id, client=third_party_client.name
                            )
                        )
                        # Remove all tags set by this script from the account.
                        if "block" in account.tags:
                            message = 'Account {} is in no-block list but has a "block" tag. Removing tag..'.format(
                                account.display_name
                            )
                            self.logger.warning(message)
                            self.warn_msg.append(message)
                            account.tags.remove("block")
                        self.vectra_api_client.set_account_tags(
                            account_id=account_id, tags=account.tags, append=False
                        )
                        self.vectra_api_client.set_account_note(
                            account_id=account_id,
                            note="VAR: Unblocked on {}".format(
                                datetime.now().strftime("%d %b %Y at %H:%M:%S")
                            ),
                        )
                        self.logger.debug("Removed tags")
                    else:
                        message = "Could not unblock account {}".format(account.name)
                        self.logger.error(message)
                        self.err_msg.append(message)
                except HTTPException as e:
                    message = (
                        "Error encountered trying to unblock Account ID{}: {}".format(
                            account.id, str(e)
                        )
                    )
                    self.logger.error(message)
                    self.err_msg.append(message)

    def block_detections(self, detections_to_block):
        for detection_id, detection in detections_to_block.items():
            usable_third_party_clients = [
                tag.split(":")[1].lower()
                for tag in detection_id.tags
                if tag.lower().startswith("client")
            ]
            for third_party_client in self.third_party_clients:
                if usable_third_party_clients == []:
                    pass
                else:
                    try:
                        self.logger.debug(
                            f"TPC:{third_party_client.module.lower()}; Usable TPCs:{usable_third_party_clients}"
                        )
                        if (
                            third_party_client.module.lower()
                            not in usable_third_party_clients
                        ):
                            continue
                    except AttributeError:
                        continue
                try:
                    # Block endpoint
                    blocked_elements = third_party_client.block_detection(
                        detection=detection
                    )
                    if len(blocked_elements) > 0:
                        # Set a "VAR Detection Blocked" to set the detection as being blocked
                        # and register what elements were blocked in separate tags
                        tag_to_set = detection.tags
                        tag_to_set.append("VAR Detection Blocked")
                        if len(blocked_elements) < 1:
                            message = "Did not find any elements to block on detection ID {}".format(
                                detection.id
                            )
                            self.logger.warning(message)
                            self.warn_msg.append(message)
                        for element in blocked_elements:
                            tag_to_set.append(
                                "VAR ID:{client_class}:{id}".format(
                                    client_class=third_party_client.name,
                                    id=element,
                                )
                            )
                        message = "Blocked detection ID {id} on client {client}".format(
                            id=detection.id,
                            client=third_party_client.name,
                        )
                        self.logger.info(message)
                        self.info_msg.append(message)
                        self.vectra_api_client.set_detection_tags(
                            detection_id=detection_id, tags=tag_to_set, append=False
                        )
                        self.vectra_api_client.set_detection_note(
                            detection_id=detection.id,
                            note="VAR: Blocked on {}".format(
                                datetime.now().strftime("%d %b %Y at %H:%M:%S")
                            ),
                        )
                        self.logger.debug("Added Tags to detection")
                    else:
                        message = "Did not find any elements to block on detection ID {}".format(
                            detection.id
                        )
                        self.logger.warning(message)
                        self.warn_msg.append(message)
                except HTTPException as e:
                    message = (
                        "Error encountered trying to block detection ID {}: {}".format(
                            detection.id, str(e)
                        )
                    )
                    self.logger.error(message)
                    self.err_msg.append(message)

    def unblock_detections(self, detections_to_unblock):
        for detection_id, detection in detections_to_unblock.items():
            blocked_elements = detection.blocked_elements
            if len(blocked_elements) < 1:
                message = "Could not find what was blocked on detection {}".format(
                    detection.id
                )
                self.logger.error(message)
                self.err_msg.append(message)
                continue
            for third_party_client in self.third_party_clients:
                try:
                    unblocked_elements = third_party_client.unblock_detection(detection)
                    for element in unblocked_elements:
                        blocked_elements[third_party_client.name].remove(element)
                        self.logger.debug("Unblocked element {}".format(element))
                    message = "Unblock detection ID {id} on {client}".format(
                        id=detection.id,
                        client=third_party_client.name,
                    )
                    self.logger.info(message)
                    self.info_msg.append(message)
                    # Remove all tags set by this script from the detection.
                    if "block" in detection.tags:
                        message = 'detection ID {} is in no-block list but has a "block" tag. Removing tag..'.format(
                            detection.id
                        )
                        self.logger.warning(message)
                        self.warn_msg.append(message)
                        detection.tags.remove("block")
                    self.vectra_api_client.set_detection_tags(
                        detection_id=detection_id, tags=detection.tags, append=False
                    )
                    self.vectra_api_client.set_detection_note(
                        detection_id=detection.id,
                        note="VAR: Unblocked on {}".format(
                            datetime.now().strftime("%d %b %Y at %H:%M:%S")
                        ),
                    )
                    self.logger.debug("Removed tags")
                    # else:
                    #     message = "Could not unblock detection {}".format(detection.id)
                    #     self.logger.error(message)
                    #     self.err_msg.append(message)
                except HTTPException as e:
                    message = "Error encountered trying to unblock detection ID {}: {}".format(
                        detection.id, str(e)
                    )
                    self.logger.error(message)
                    self.err_msg.append(message)

    def block_static_dst_ips(self, ips_to_block):
        if len(ips_to_block) > 0:
            dst_ips = VectraStaticIP(dst_ips=ips_to_block)
            for third_party_client in self.third_party_clients:
                third_party_client.block_static_dst_ips(dst_ips)

    def unblock_static_dst_ips(self, ips_to_unblock):
        if len(ips_to_unblock) > 0:
            dst_ips = VectraStaticIP(dst_ips=ips_to_unblock)
            for third_party_client in self.third_party_clients:
                third_party_client.unblock_static_dst_ips(dst_ips)


# Functioned used to generate notification
def generate_messages(messages, **kwargs):
    if SEND_EMAIL or kwargs.get("test_smtp", False):
        if kwargs.get("test_smtp", False):
            if not all([SRC_EMAIL, DST_EMAIL, SMTP_USER, SMTP_SERVER, SMTP_PORT]):
                logger.error("Configure SMTP to test.")
                sys.exit()

        sender_id = SRC_EMAIL
        receiver_id = DST_EMAIL
        smtp_user = SMTP_USER
        smtp = None

        try:
            smtp = smtplib.SMTP_SSL(SMTP_SERVER, SMTP_PORT)
        except smtplib.SMTPException:
            logger.debug("SMTP Server does not support SSL")
        except ssl.SSLError as e:
            logger.debug(str(e))

        if smtp is None:
            try:
                smtp = smtplib.SMTP(SMTP_SERVER, SMTP_PORT)
                smtp.starttls()
            except smtplib.SMTPNotSupportedError:
                logger.debug("SMTP Server does not support STARTTLS")
                pass

        if SMTP_AUTH:
            try:
                smtp.login(smtp_user, _get_password("VAR", "Email", kwargs))
            except smtplib.SMTPAuthenticationError:
                logger.error("SMTP Authentication Error")

        if not kwargs.get("test_smtp", False):
            i = 0
            msg_type = ["Info", "Warning", "Error"]
            string = ""
            for collection in messages:
                if collection != []:
                    string = msg_type[i] + "\n"
                    for message in collection:
                        string += message
                        string += "\n"
                i += 1
            email_body = string
            email_subject = "Vectra Automated Response"
            message = "Subject: {}\n\n{}".format(email_subject, email_body)
        else:
            email_body = "Info: TEST TEST TEST"
            email_subject = "TEST - Vectra Automated Response - TEST "
            message = "Subject: {}\n\n{}".format(email_subject, email_body)

        # Sending Email
        try:
            if email_body != "":
                if kwargs.get("test_smtp", False):
                    logger.info("Sending test email...")
                else:
                    logger.info("Sending email messages...")
                smtp.sendmail(sender_id, receiver_id, message)
        except smtplib.SMTPSenderRefused as err:
            logger.error("Sender address refused: {}".format(err))
        except smtplib.SMTPRecipientsRefused as err:
            logger.error("Recipient address refused: {}".format(err))
        except smtplib.SMTPDataError as err:
            logger.error("Server refused to accept message data: {}".format(err))
        except smtplib.SMTPException as err:
            logger.error("SMTP Error: {}".format(err))

        # Close Session
        smtp.quit()

    if SEND_SYSLOG or kwargs.get("test_syslog", False):
        syslog = logging.getLogger("syslog")
        msg_type = ["Info", "Warning", "Error"]
        syslog_lvl = [syslog.info, syslog.warning, syslog.error]
        sev = [2, 5, 8]
        if not kwargs.get("test_syslog", False):
            i = 0
            for collection in messages:
                if collection != []:
                    string = msg_type[i] + ": "
                    for message in collection:
                        string += message
                        string += "; "
                    if SYSLOG_FORMAT == "CEF":
                        msg = f"CEF:0|Vectra Networks|X Series|var|Vectra Automated Response|{sev[i]}|{string}"
                    elif SYSLOG_FORMAT == "Standard":
                        msg = f"{string}"

                    logger.info("Sending syslog messages...")
                    syslog_lvl[i](msg)
                i += 1
        else:
            logger.info("Sending test syslog...")
            string = "INFO: TEST TEST TEST"
            if SYSLOG_FORMAT == "CEF":
                msg = f"CEF:0|Vectra Networks|X Series|var|Vectra Automated Response|2|{string}"
            elif SYSLOG_FORMAT == "Standard":
                msg = f"{string}"
            syslog_lvl[0](msg)


def conf_syslog():
    try:
        syslog = logging.getLogger("syslog")
        syslog.setLevel(logging.INFO)
        syslog.propagate = False
        proto = {"TCP": socket.SOCK_STREAM, "UDP": socket.SOCK_DGRAM}
        syslog_handle = SysLogHandler(
            address=(SYSLOG_SERVER, int(SYSLOG_PORT)), socktype=proto[SYSLOG_PROTO]
        )
        syslog.addHandler(syslog_handle)
    except ConnectionRefusedError:
        logger.error("Check Syslog configurations.")


<<<<<<< HEAD
# def main(args, vectra_api_client, third_party_clients, log_dict_config):
def main(args, vectra_api_client, modify, log_dict_config):
    var = VectraAutomatedResponse(
        brain=vectra_api_client.url,
        # third_party_clients=third_party_clients,
=======
def main(args, vectra_api_client, modify, log_dict_config):
    var = VectraAutomatedResponse(
        brain=vectra_api_client.url,
>>>>>>> 6ac53c5c
        third_party_clients=[
            Third_Party_Client.Client(modify=modify, dict_config=log_dict_config)
            for Third_Party_Client in Third_Party_Clients
        ],
        vectra_api_client=vectra_api_client,
        block_host_tag=BLOCK_HOST_TAG,
        block_account_tag=BLOCK_ACCOUNT_TAG,
        block_host_tc_score=BLOCK_HOST_THREAT_CERTAINTY,
        block_host_urgency_score=BLOCK_HOST_URGENCY,
        block_account_tc_score=BLOCK_ACCOUNT_THREAT_CERTAINTY,
        block_account_urgency_score=BLOCK_ACCOUNT_URGENCY,
        block_host_group_name=BLOCK_HOST_GROUP_NAME,
        block_account_group_name=BLOCK_ACCOUNT_GROUP_NAME,
        block_host_detection_types=BLOCK_HOST_DETECTION_TYPES,
        block_account_detection_types=BLOCK_ACCOUNT_DETECTION_TYPES,
        block_host_detections_types_min_host_tc=BLOCK_HOST_DETECTION_TYPES_MIN_TC_SCORE,
        block_account_detections_types_min_account_tc=BLOCK_ACCOUNT_DETECTION_TYPES_MIN_TC_SCORE,
        no_block_host_group_name=NO_BLOCK_HOST_GROUP_NAME,
        no_block_account_group_name=NO_BLOCK_ACCOUNT_GROUP_NAME,
        external_block_host_tc=EXTERNAL_BLOCK_HOST_TC,
        external_block_detection_types=EXTERNAL_BLOCK_DETECTION_TYPES,
        external_block_detection_tag=EXTERNAL_BLOCK_DETECTION_TAG,
        static_dest_ip_block_file=STATIC_BLOCK_DESTINATION_IPS,
        log_dict_config=log_dict_config,
<<<<<<< HEAD
=======
        explicit_unblock=EXPLICIT_UNBLOCK,
        unblock_host_tag=UNBLOCK_HOST_TAG,
        unblock_account_tag=UNBLOCK_ACCOUNT_TAG,
        external_unblock_detection_tag=EXTERNAL_UNBLOCK_DETECTION_TAG,
>>>>>>> 6ac53c5c
    )

    if SEND_SYSLOG:
        conf_syslog()

    def take_action(alert):
        (
            hosts_to_block,
            hosts_to_unblock,
            hosts_to_groom,
        ) = var.get_hosts_to_block_unblock(groom=args.groom)

        if not alert:
            var.block_hosts(hosts_to_block)
            var.unblock_hosts(hosts_to_unblock)
            var.groom_hosts(hosts_to_groom)

        accounts_to_block, accounts_to_unblock = var.get_accounts_to_block_unblock()
        if not alert:
            var.block_accounts(accounts_to_block)
            var.unblock_accounts(accounts_to_unblock)

        (
            detections_to_block,
            detections_to_unblock,
        ) = var.get_detections_to_block_unblock()
        if not alert:
            var.block_detections(detections_to_block)
            var.unblock_detections(detections_to_unblock)

        (
            static_dst_ips_to_block,
            static_ips_to_unblock,
        ) = var.get_static_dst_ips_to_block_unblock()
        if not alert:
            var.block_static_dst_ips(static_dst_ips_to_block)
            var.unblock_static_dst_ips(static_ips_to_unblock)

        generate_messages((var.info_msg, var.warn_msg, var.err_msg))
        if len(var.info_msg) == len(var.warn_msg) == len(var.err_msg) == 0:
            var.logger.info("No actions taken.")
        var.logger.info("Run finished.")

    def create_block_days():
        block_days = []
        if BLOCK_DAYS == [] or "week" in BLOCK_DAYS:
            block_days = [0, 1, 2, 3, 4, 5, 6]
        elif "weekday" in BLOCK_DAYS:
            block_days = [0, 1, 2, 3, 4]
        elif "weekend" in BLOCK_DAYS:
            block_days = [5, 6]
        else:
            days = {
                "monday": 0,
                "tuesday": 1,
                "wednesday": 2,
                "thursday": 3,
                "friday": 4,
                "saturday": 5,
                "sunday": 6,
            }
            for day in BLOCK_DAYS:
                block_days.append(days[day])
        return block_days

    def create_block_time(block_days):
        today = datetime.today()
        if BLOCK_START_TIME != "" and BLOCK_END_TIME != "":
            time_diff = 24 + (int(BLOCK_END_TIME) - int(BLOCK_START_TIME))
            start = datetime(
                year=today.year,
                month=today.month,
                day=today.day,
                hour=int(BLOCK_START_TIME),
            )
            end = start + timedelta(hours=time_diff)
        elif BLOCK_START_TIME == "" or BLOCK_END_TIME == "":
            logger.info(
                "Either a start or end time was not provided. Handling as full time."
            )
            start = datetime(
                year=today.year, month=today.month, day=today.day, hour=0, minute=0
            )
            end = datetime(
                year=today.year, month=today.month, day=today.day, hour=23, minute=59
            )
        return start, end

    if args.loop:
        init = True
        block_days = create_block_days()
        start, end = create_block_time(block_days)

        test = datetime.now()

        while True:
            if test.weekday() in block_days:
                if init and (test - timedelta(hours=24)).weekday() in block_days:
                    if (
                        (start - timedelta(hours=24))
                        <= datetime.now()
                        <= (end - timedelta(hours=24))
                    ):
                        test -= timedelta(hours=24)
                        start -= timedelta(hours=24)
                        end -= timedelta(hours=24)

                while start <= datetime.now() <= end:
                    take_action(args.alert)
                    time.sleep(60 * SLEEP_MINUTES)

                init = False

                if test.weekday() != datetime.now().weekday():
                    test = datetime.now()
                    start += timedelta(hours=24)
                    end += timedelta(hours=24)
                logger.info("Not within automated response window.")
            else:
                take_action(args.alert)

            time.sleep(60 * SLEEP_MINUTES)
    else:
        take_action(args.alert)


if __name__ == "__main__":

    def obtain_args():
        parser = argparse.ArgumentParser(
            description="Vectra Automated Response Framework ",
            prefix_chars="--",
            formatter_class=argparse.RawTextHelpFormatter,
            epilog="",
        )
        parser.add_argument(
            "--loop",
            default=False,
            action="store_true",
            help="Run in loop.  Required when ran as service or caching.",
        )

        parser.add_argument(
            "--groom",
            default=False,
            action="store_true",
            help="Attempt to re-block hosts to accommodate changes to IP addresses.",
        )
        parser.add_argument(
            "--alert",
            default=False,
            action="store_true",
            help="Show what is found, but don't take action.",
        )
        parser.add_argument(
            "--debug",
            default=False,
            action="store_true",
            help="Set DEBUG log level.",
        )

        parser.add_argument(
            "--no_store_secrets",
            default=False,
            action="store_true",
            help="Determines whether or not to write secrets to system's keyring",
        )

        parser.add_argument(
            "--update_secrets",
            default=False,
            action="store_true",
            help="Change secrets stored in keyring",
        )

        parser.add_argument(
            "--test_smtp",
            default=False,
            action="store_true",
            help="Test SMTP configurations",
        )

        parser.add_argument(
            "--test_syslog",
            default=False,
            action="store_true",
            help="Test Syslog configurations",
        )

        parser.add_argument(
            "--plaintext",
            default=False,
            action="store_true",
            help="Utilize keyrings.alt.file",
        )

        return parser.parse_args()

    args = obtain_args()
    log_dict_config = custom_log.dict_config
<<<<<<< HEAD

    for loggers in log_dict_config["loggers"]:
        log_dict_config["loggers"][loggers]["level"] = (
            "INFO" if not args.debug else "DEBUG"
        )

=======

    for loggers in log_dict_config["loggers"]:
        if loggers == "urllib3":
            pass
        else:
            log_dict_config["loggers"][loggers]["level"] = (
                "INFO" if not args.debug else "DEBUG"
            )

>>>>>>> 6ac53c5c
    logging.config.dictConfig(log_dict_config)
    logger = logging.getLogger("VAR")

    if args.plaintext:
        keyring.set_keyring(file.PlaintextKeyring())

    if args.test_syslog:
        logger = logging.getLogger("Syslog")
        log_conf()
        conf_syslog()
        generate_messages("", test_syslog=True)
        sys.exit()

    if args.test_smtp:
        logger = logging.getLogger("SMTP")
        log_conf()
        generate_messages("", test_smtp=True)
        sys.exit()

    exit = False
    for imported_list in [
        COGNITO_URL,
        BLOCK_DAYS,
        THIRD_PARTY_CLIENTS,
        BLOCK_HOST_DETECTION_TYPES,
        EXTERNAL_BLOCK_DETECTION_TYPES,
        BLOCK_ACCOUNT_DETECTION_TYPES,
    ]:
        if not isinstance(imported_list, list):
            TypeException(namestr(imported_list, globals())[0], type([]))
            exit = True

    for imported_tuple in [
        BLOCK_HOST_THREAT_CERTAINTY,
        BLOCK_HOST_DETECTION_TYPES_MIN_TC_SCORE,
        EXTERNAL_BLOCK_HOST_TC,
        BLOCK_ACCOUNT_THREAT_CERTAINTY,
        BLOCK_ACCOUNT_DETECTION_TYPES_MIN_TC_SCORE,
    ]:
        if not isinstance(imported_tuple, tuple):
            TypeException(namestr(imported_tuple, globals())[0], type(()))
            exit = True

    if exit:
        logger.error(
            "Correct configurations and re-run.\
             Note that lists should be wrapped in square brackets, [], \
             and tuples wrapped in parentheses, ()."
        )
        sys.exit()

    if args.no_store_secrets:
        store = False
    else:
        store = True

    modify = (store, args.update_secrets)
    vectra_api_clients = []
    for url in COGNITO_URL:
        logger.debug(f"Configuring Vectra API Client for {url}")
        if URL in url:
            vectra_api_clients.append(
                VectraClientV3(
                    url=url,
                    client_id=_get_password(url, "Client_ID", modify=modify),
                    secret_key=_get_password(url, "Secret_Key", modify=modify),
                )
            )
        else:
            vectra_api_clients.append(
                VectraClientV2(
                    url=url,
                    token=_get_password(url, "Token", modify=modify),
                )
            )

    processors = []
    logger.debug("Creating individual process for each Vectra API Client")
    for vectra_api_client in vectra_api_clients:
        processors.append(
            Process(
                target=main,
<<<<<<< HEAD
                # args=(args, vectra_api_client, third_party_clients, log_dict_config),
=======
>>>>>>> 6ac53c5c
                args=(args, vectra_api_client, modify, log_dict_config),
            )
        )
    for p in processors:
        p.start()
    for p in processors:
        p.join()<|MERGE_RESOLUTION|>--- conflicted
+++ resolved
@@ -59,11 +59,8 @@
     SYSLOG_PROTO,
     SYSLOG_SERVER,
     THIRD_PARTY_CLIENTS,
-<<<<<<< HEAD
-=======
     UNBLOCK_ACCOUNT_TAG,
     UNBLOCK_HOST_TAG,
->>>>>>> 6ac53c5c
 )
 from keyrings.alt import file
 from requests import HTTPError
@@ -878,12 +875,8 @@
             self.get_tagged_detections(tag=unblock_tag) if unblock_tag else {}
         )
 
-<<<<<<< HEAD
-=======
         return {**tagged_detections}
 
-
->>>>>>> 6ac53c5c
 class VectraClientV3(ClientV3_latest, VectraClient):
     """
     Initialize Vectra client V3
@@ -892,8 +885,6 @@
     :param secret_key: V3 API Secret Key for authentication - required
     :param verify: verify SSL - optional
     """
-<<<<<<< HEAD
-=======
 
     def __init__(
         self,
@@ -952,12 +943,10 @@
     :param token: V2 API token for authentication - required
     :param verify: verify SSL - optional
     """
->>>>>>> 6ac53c5c
 
     def __init__(
         self,
         url: Optional[str] = "",
-<<<<<<< HEAD
         client_id: Optional[str] = "",
         secret_key: Optional[str] = "",
         verify: bool = False,
@@ -1016,8 +1005,6 @@
     def __init__(
         self,
         url: Optional[str] = "",
-=======
->>>>>>> 6ac53c5c
         token: Optional[str] = "",
         verify: bool = False,
     ) -> None:
@@ -1049,13 +1036,10 @@
         external_block_detection_tag: Optional[str],
         static_dest_ip_block_file: str,
         log_dict_config: dict,
-<<<<<<< HEAD
-=======
         explicit_unblock: bool,
         unblock_host_tag: Optional[str],
         unblock_account_tag: Optional[str],
         external_unblock_detection_tag: Optional[str],
->>>>>>> 6ac53c5c
     ):
         # Generic setup
         self.third_party_clients = third_party_clients
@@ -2096,17 +2080,9 @@
         logger.error("Check Syslog configurations.")
 
 
-<<<<<<< HEAD
-# def main(args, vectra_api_client, third_party_clients, log_dict_config):
 def main(args, vectra_api_client, modify, log_dict_config):
     var = VectraAutomatedResponse(
         brain=vectra_api_client.url,
-        # third_party_clients=third_party_clients,
-=======
-def main(args, vectra_api_client, modify, log_dict_config):
-    var = VectraAutomatedResponse(
-        brain=vectra_api_client.url,
->>>>>>> 6ac53c5c
         third_party_clients=[
             Third_Party_Client.Client(modify=modify, dict_config=log_dict_config)
             for Third_Party_Client in Third_Party_Clients
@@ -2131,13 +2107,10 @@
         external_block_detection_tag=EXTERNAL_BLOCK_DETECTION_TAG,
         static_dest_ip_block_file=STATIC_BLOCK_DESTINATION_IPS,
         log_dict_config=log_dict_config,
-<<<<<<< HEAD
-=======
         explicit_unblock=EXPLICIT_UNBLOCK,
         unblock_host_tag=UNBLOCK_HOST_TAG,
         unblock_account_tag=UNBLOCK_ACCOUNT_TAG,
         external_unblock_detection_tag=EXTERNAL_UNBLOCK_DETECTION_TAG,
->>>>>>> 6ac53c5c
     )
 
     if SEND_SYSLOG:
@@ -2338,15 +2311,6 @@
 
     args = obtain_args()
     log_dict_config = custom_log.dict_config
-<<<<<<< HEAD
-
-    for loggers in log_dict_config["loggers"]:
-        log_dict_config["loggers"][loggers]["level"] = (
-            "INFO" if not args.debug else "DEBUG"
-        )
-
-=======
-
     for loggers in log_dict_config["loggers"]:
         if loggers == "urllib3":
             pass
@@ -2354,8 +2318,6 @@
             log_dict_config["loggers"][loggers]["level"] = (
                 "INFO" if not args.debug else "DEBUG"
             )
-
->>>>>>> 6ac53c5c
     logging.config.dictConfig(log_dict_config)
     logger = logging.getLogger("VAR")
 
@@ -2438,10 +2400,6 @@
         processors.append(
             Process(
                 target=main,
-<<<<<<< HEAD
-                # args=(args, vectra_api_client, third_party_clients, log_dict_config),
-=======
->>>>>>> 6ac53c5c
                 args=(args, vectra_api_client, modify, log_dict_config),
             )
         )
