--- conflicted
+++ resolved
@@ -73,16 +73,8 @@
     VectraStaticIP,
 )
 
-<<<<<<< HEAD
-import keyring
-from vat.platform import ClientV3_latest
-from vat.vectra import ClientV2_latest
-
 version = "3.3.2"
-=======
-version = "3.3.0"
-
->>>>>>> 5535bac3
+
 
 
 class CustomAdapter(logging.LoggerAdapter):
@@ -119,13 +111,9 @@
             for x in os.listdir(
                 f"{os.path.dirname(os.path.realpath(__file__))}/third_party_clients/{client}"
             )
-<<<<<<< HEAD
             if not x.startswith("__")
             and x.endswith(".py")
             and "_config" not in x
-=======
-            if not x.startswith("__") and x.endswith(".py")  # and "config" not in x
->>>>>>> 5535bac3
         ]
         if tpc != []:
             clients[client] = tpc[0].split(".")[0]
@@ -920,13 +908,10 @@
                 self._accessTime = rux_tokens.get("_accessTime", None)
                 self._refresh = rux_tokens.get("_refresh", None)
                 self._refreshTime = rux_tokens.get("_refreshTime", None)
-<<<<<<< HEAD
                 self.headers = {
                     "Authorization": f"Bearer {self._access}",
                     "Content-Type": "application/json",
                 }
-=======
->>>>>>> 5535bac3
             if not self._access:
                 self._get_token()
                 self._set_rux_tokens()
@@ -2314,11 +2299,8 @@
     args = obtain_args()
     log_dict_config = custom_log.dict_config
 
-<<<<<<< HEAD
     if args.debug or os.environ.get("VAR_DEBUG"):
-=======
-    if args.debug or os.environ.get("VAR_DEBUG").lower() == "true":
->>>>>>> 5535bac3
+
         DEBUG = True
     else:
         DEBUG = False
