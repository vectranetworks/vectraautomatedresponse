--- conflicted
+++ resolved
@@ -1,10 +1,7 @@
 ### GENERAL SETUP
 # Vectra brain API access.
-<<<<<<< HEAD
 COGNITO_URL = [""]
-=======
-COGNITO_URL = [ "" ]
->>>>>>> 8bf065f3
+
 SLEEP_MINUTES = 5
 
 # The AUTH mechanism that you are using: OAUTH or TOKEN. Token is only valid for API v2.5 and lower
