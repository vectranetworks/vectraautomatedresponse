### GENERAL SETUP
# Vectra brain API access.
COGNITO_URL = [
    "",
]
<<<<<<< HEAD
LOG_TO_FILE = False
LOG_FILE = "var.log"
=======
>>>>>>> 6ac53c5c
SLEEP_MINUTES = 5
# All brains must use the same API version. Run a different instance of this script for each API version

# Available options: ['bitdefender', 'cisco_amp', 'cisco_fmc', 'cisco_ise',
# 'cisco_nxos', 'cisco_pxgrid', 'clearpass', 'cortex', 'endgame', 'external_call', 'fortinet', 'forti_edr',
# 'harmony', 'meraki', 'pan', 'pulse_nac', 'sophos', 'test_client', 'trendmicro_apexone',
# 'trendmicro_cloudone', 'trendmicro_visionone', 'vmware', 'windows_shutdown', 'withsecure_elements',
# 'xtreme_networks_nbi']
THIRD_PARTY_CLIENTS = ["vmware"]

### ALLOWED BLOCKING WINDOW
# Days that automated blocking is allowed
BLOCK_DAYS = []
# Time windows that automated blocking is allowed
# 0-23
BLOCK_START_TIME = 0
# 0-23
BLOCK_END_TIME = 0

EXPLICIT_UNBLOCK = True

### INTERNAL IP BLOCKING
# Tag that will cause a host to be blocked; remove the tag to unblock the host if EXPLICIT_UNBLOCK is False
BLOCK_HOST_TAG = "vectra_host_block"
# Tag that will cause a host to be unblocked; used with `EXPLICIT_UNBLOCK = True`
UNBLOCK_HOST_TAG = "vectra_host_unblock"
# Host group for which member will NEVER be blocked.
NO_BLOCK_HOST_GROUP_NAME = "NoBlock"
# Host group for which all members will be blocked
BLOCK_HOST_GROUP_NAME = "Block"
# Threshold threat/certainty score for automatically blocking host.
# The middle argument can be 'and' or 'or', defining how the threshold conditions are read
BLOCK_HOST_THREAT_CERTAINTY = (100, "and", 100)
# V3 Only - Threshold urgency score for automatically blocking host.
BLOCK_HOST_URGENCY = 100
# Can't have both BLOCK_HOST_THREAT_CERTAINTY and BLOCK_HOST_URGENCY.
# If both provided and V3 is True, BLOCK_HOST_URGENCY will be used.
# To use BLOCK_HOST_THREAT_CERTAINTY set BLOCK_HOST_URGENCY = None

# List of detection types that when present will cause host to be blocked.
# The second argument enforces a threat/certainty threshold for hosts with those detection types on.
# BLOCK_HOST_DETECTION_TYPES = ["External Remote Access","Hidden DNS Tunnel"]
BLOCK_HOST_DETECTION_TYPES = []
BLOCK_HOST_DETECTION_TYPES_MIN_TC_SCORE = (100, "and", 100)

### EXTERNAL IP BlOCKING
# Host threat/certainty score when reached will get all detections on the host.
# All external IPs in those detections will then be blocked.
# The middle argument can be 'and' or 'or', defining how the threshold conditions are read
EXTERNAL_BLOCK_HOST_TC = (100, "and", 100)
# Tag to block external IPs present in detection; remove the tag to unblock the host if EXPLICIT_UNBLOCK is False
EXTERNAL_BLOCK_DETECTION_TAG = "block"
# Tag to unblock external IPs present in detection; used with `EXPLICIT_UNBLOCK = True`
EXTERNAL_UNBLOCK_DETECTION_TAG = "unblock"
# Detection types for which we will block all external IPs present on those.
# E.g. "External Remote Access, Data Smuggler"
EXTERNAL_BLOCK_DETECTION_TYPES = []
# File containing static destination IPs to block
STATIC_BLOCK_DESTINATION_IPS = "static_dst_ips_to_block.txt"

### ACCOUNT BLOCKING
# Tag that will cause an account to be blocked; remove the tag to unblock the host if EXPLICIT_UNBLOCK is False
BLOCK_ACCOUNT_TAG = "vectra_account_block"
# Tag that will cause an account to be unblocked; used with `EXPLICIT_UNBLOCK = True`
UNBLOCK_ACCOUNT_TAG = "vectra_account_unblock"
# Account group for which member will NEVER be blocked.
NO_BLOCK_ACCOUNT_GROUP_NAME = "NoBlock"
# Account group for which all members will be blocked
BLOCK_ACCOUNT_GROUP_NAME = "Block"
# Threshold threat/certainty score for automatically blocking account.
# The middle argument can be 'and' or 'or', defining how the threshold conditions are read
BLOCK_ACCOUNT_THREAT_CERTAINTY = (100, "and", 100)
# V3 Only - Threshold urgency score for automatically blocking account.
BLOCK_ACCOUNT_URGENCY = 100
# Can't have both BLOCK_ACCOUNT_THREAT_CERTAINTY and BLOCK_ACCOUNT_URGENCY.
# If both provided and V3 is True, BLOCK_ACCOUNT_URGENCY will be used.
# To use BLOCK_ACCOUNT_THREAT_CERTAINTY set BLOCK_ACCOUNT_URGENCY = None

# List of detection types that when present will cause account to be blocked.
# The second argument enforces a threat/certainty threshold for accounts with those detection types on.
BLOCK_ACCOUNT_DETECTION_TYPES = []
BLOCK_ACCOUNT_DETECTION_TYPES_MIN_TC_SCORE = (100, "and", 100)

### Notification Setup
# SMTP Configuration
SEND_EMAIL = False
# SMTP Server FQDN or IP
SMTP_SERVER = ""
SMTP_PORT = 25

SRC_EMAIL = "example@email.com"
DST_EMAIL = "example@email.com"
SMTP_AUTH = False
SMTP_USER = "user"

# Syslog Configuration
SEND_SYSLOG = False
# Syslog Server FQDN or IP
SYSLOG_SERVER = ""
SYSLOG_PORT = 514
# Proto: TCP or UDP
SYSLOG_PROTO = "TCP"
# Format: Standard or CEF
SYSLOG_FORMAT = "CEF"<|MERGE_RESOLUTION|>--- conflicted
+++ resolved
@@ -3,11 +3,6 @@
 COGNITO_URL = [
     "",
 ]
-<<<<<<< HEAD
-LOG_TO_FILE = False
-LOG_FILE = "var.log"
-=======
->>>>>>> 6ac53c5c
 SLEEP_MINUTES = 5
 # All brains must use the same API version. Run a different instance of this script for each API version
 
