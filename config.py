### GENERAL SETUP
# Vectra brain API access.
<<<<<<< HEAD
COGNITO_URL = ['']
SLEEP_MINUTES = 5
# All brains must use the same API version. Run a different instance of this script for each API version

=======
COGNITO_URL = [""]

SLEEP_MINUTES = 5
# All brains must use the same API version. Run a different instance of this script for each API version
V3 = False
>>>>>>> 5535bac3
# Available options: ['bitdefender', 'checkpoint', 'cisco_amp', 'cisco_asa_http', 'cisco_fmc', 'cisco_ise',
# 'cisco_pxgrid', 'clearpass', 'cortex', 'endgame', 'external_call', 'forti_edr', q'fortinet',
# 'harmony', 'mcafee_epo', 'meraki', 'pan', 'pulse_nac', 'sophos', 'tanium', 'test_client', 'trendmicro_apexone',
# 'trendmicro_cloudone', 'trendmicro_visionone', 'vmware', 'watchguard', 'windows_shutdown', 'withsecure_elements',
# 'xtreme_networks_nbi']
THIRD_PARTY_CLIENTS = ["test_client"]

### ALLOWED BLOCKING WINDOW
# Days that automated blocking is allowed
BLOCK_DAYS = []
# Time windows that automated blocking is allowed
# 0-23
BLOCK_START_TIME = 0
# 0-23
BLOCK_END_TIME = 0

EXPLICIT_UNBLOCK = False

### INTERNAL IP BLOCKING
# Tag that will cause a host to be blocked; remove the tag to unblock the host if EXPLICIT_UNBLOCK is False
BLOCK_HOST_TAG = "vectra_host_block"
# Tag that will cause a host to be unblocked; used with `EXPLICIT_UNBLOCK = True`
UNBLOCK_HOST_TAG = "vectra_host_unblock"
# Host group for which member will NEVER be blocked.
NO_BLOCK_HOST_GROUP_NAME = "NoBlock"
# Host group for which all members will be blocked
BLOCK_HOST_GROUP_NAME = "Block"
# Threshold threat/certainty score for automatically blocking host.
# The middle argument can be 'and' or 'or', defining how the threshold conditions are read
BLOCK_HOST_THREAT_CERTAINTY = (100, "and", 100)
# V3 Only - Threshold urgency score for automatically blocking host.
BLOCK_HOST_URGENCY = 100
# Can't have both BLOCK_HOST_THREAT_CERTAINTY and BLOCK_HOST_URGENCY.
# If both provided and V3 is True, BLOCK_HOST_URGENCY will be used.
# To use BLOCK_HOST_THREAT_CERTAINTY set BLOCK_HOST_URGENCY = None

# List of detection types that when present will cause host to be blocked.
# The second argument enforces a threat/certainty threshold for hosts with those detection types on.
# BLOCK_HOST_DETECTION_TYPES = ["External Remote Access","Hidden DNS Tunnel"]
BLOCK_HOST_DETECTION_TYPES = []
BLOCK_HOST_DETECTION_TYPES_MIN_TC_SCORE = (100, "and", 100)

### EXTERNAL IP BlOCKING
# Host threat/certainty score when reached will get all detections on the host.
# All external IPs in those detections will then be blocked.
# The middle argument can be 'and' or 'or', defining how the threshold conditions are read
EXTERNAL_BLOCK_HOST_TC = (100, "and", 100)
# Tag to block external IPs present in detection; remove the tag to unblock the host if EXPLICIT_UNBLOCK is False
EXTERNAL_BLOCK_DETECTION_TAG = "block"
# Tag to unblock external IPs present in detection; used with `EXPLICIT_UNBLOCK = True`
EXTERNAL_UNBLOCK_DETECTION_TAG = "unblock"
# Detection types for which we will block all external IPs present on those.
# E.g. "External Remote Access, Data Smuggler"
EXTERNAL_BLOCK_DETECTION_TYPES = []
# File containing static destination IPs to block
STATIC_BLOCK_DESTINATION_IPS = "static_dst_ips_to_block.txt"

### ACCOUNT BLOCKING
# Tag that will cause an account to be blocked; remove the tag to unblock the host if EXPLICIT_UNBLOCK is False
BLOCK_ACCOUNT_TAG = "vectra_account_block"
# Tag that will cause an account to be unblocked; used with `EXPLICIT_UNBLOCK = True`
UNBLOCK_ACCOUNT_TAG = "vectra_account_unblock"
# Account group for which member will NEVER be blocked.
NO_BLOCK_ACCOUNT_GROUP_NAME = "NoBlock"
# Account group for which all members will be blocked
BLOCK_ACCOUNT_GROUP_NAME = "Block"
# Threshold threat/certainty score for automatically blocking account.
# The middle argument can be 'and' or 'or', defining how the threshold conditions are read
BLOCK_ACCOUNT_THREAT_CERTAINTY = (100, "and", 100)
# V3 Only - Threshold urgency score for automatically blocking account.
BLOCK_ACCOUNT_URGENCY = 100
# Can't have both BLOCK_ACCOUNT_THREAT_CERTAINTY and BLOCK_ACCOUNT_URGENCY.
# If both provided and V3 is True, BLOCK_ACCOUNT_URGENCY will be used.
# To use BLOCK_ACCOUNT_THREAT_CERTAINTY set BLOCK_ACCOUNT_URGENCY = None

# List of detection types that when present will cause account to be blocked.
# The second argument enforces a threat/certainty threshold for accounts with those detection types on.
BLOCK_ACCOUNT_DETECTION_TYPES = []
BLOCK_ACCOUNT_DETECTION_TYPES_MIN_TC_SCORE = (100, "and", 100)

### Notification Setup
# SMTP Configuration
SEND_EMAIL = False
# SMTP Server FQDN or IP
SMTP_SERVER = ""
SMTP_PORT = 25

SRC_EMAIL = "example@email.com"
DST_EMAIL = "example@email.com"
SMTP_AUTH = False
SMTP_USER = "user"

# Syslog Configuration
SEND_SYSLOG = False
# Syslog Server FQDN or IP
SYSLOG_SERVER = ""
SYSLOG_PORT = 514
# Proto: TCP or UDP
SYSLOG_PROTO = "TCP"
# Format: Standard or CEF
SYSLOG_FORMAT = "CEF"<|MERGE_RESOLUTION|>--- conflicted
+++ resolved
@@ -1,17 +1,7 @@
 ### GENERAL SETUP
 # Vectra brain API access.
-<<<<<<< HEAD
 COGNITO_URL = ['']
 SLEEP_MINUTES = 5
-# All brains must use the same API version. Run a different instance of this script for each API version
-
-=======
-COGNITO_URL = [""]
-
-SLEEP_MINUTES = 5
-# All brains must use the same API version. Run a different instance of this script for each API version
-V3 = False
->>>>>>> 5535bac3
 # Available options: ['bitdefender', 'checkpoint', 'cisco_amp', 'cisco_asa_http', 'cisco_fmc', 'cisco_ise',
 # 'cisco_pxgrid', 'clearpass', 'cortex', 'endgame', 'external_call', 'forti_edr', q'fortinet',
 # 'harmony', 'mcafee_epo', 'meraki', 'pan', 'pulse_nac', 'sophos', 'tanium', 'test_client', 'trendmicro_apexone',
